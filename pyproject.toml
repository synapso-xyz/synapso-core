--- conflicted
+++ resolved
@@ -17,14 +17,11 @@
     "chonkie[hub,st]==1.1.1",
     "loguru==0.7.3",
     "pydantic==2.11.7",
-<<<<<<< HEAD
     "rank-bm25==0.2.2",
-    "nltk==3.8.1"
-=======
+    "nltk==3.8.1",
     "sqlite-vss==0.1.2",
     "aiosqlite==0.21.0",
     "greenlet==3.2.3"
->>>>>>> c8ab4092
 ]
 
 [project.urls]
